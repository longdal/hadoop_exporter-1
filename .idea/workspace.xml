--- conflicted
+++ resolved
@@ -1,9 +1,6 @@
 <?xml version="1.0" encoding="UTF-8"?>
 <project version="4">
   <component name="ChangeListManager">
-<<<<<<< HEAD
-    <list default="true" id="b3fe75a0-67e5-4559-9a79-df79d71b024b" name="Default" comment="" />
-=======
     <list default="true" id="b3fe75a0-67e5-4559-9a79-df79d71b024b" name="Default" comment="">
       <change type="MODIFICATION" beforePath="$PROJECT_DIR$/.idea/workspace.xml" afterPath="$PROJECT_DIR$/.idea/workspace.xml" />
       <change type="MODIFICATION" beforePath="$PROJECT_DIR$/config.py" afterPath="$PROJECT_DIR$/config.py" />
@@ -11,7 +8,6 @@
       <change type="MODIFICATION" beforePath="$PROJECT_DIR$/namenode/FSNamesystemState.json" afterPath="$PROJECT_DIR$/namenode/FSNamesystemState.json" />
       <change type="MODIFICATION" beforePath="$PROJECT_DIR$/test.py" afterPath="$PROJECT_DIR$/test.py" />
     </list>
->>>>>>> bef7cfe8
     <option name="EXCLUDED_CONVERTED_TO_IGNORED" value="true" />
     <option name="TRACKING_ENABLED" value="true" />
     <option name="SHOW_DIALOG" value="false" />
@@ -32,11 +28,7 @@
         <entry file="file://$PROJECT_DIR$/config.py">
           <provider selected="true" editor-type-id="text-editor">
             <state relative-caret-position="192">
-<<<<<<< HEAD
-              <caret line="28" column="46" lean-forward="false" selection-start-line="28" selection-start-column="46" selection-end-line="28" selection-end-column="46" />
-=======
               <caret line="32" column="46" lean-forward="false" selection-start-line="32" selection-start-column="46" selection-end-line="32" selection-end-column="46" />
->>>>>>> bef7cfe8
               <folding>
                 <element signature="e#43#57#0" expanded="true" />
                 <marker date="1534149163573" expanded="true" signature="145:1785" ph="..." />
@@ -62,13 +54,8 @@
       <file leaf-file-name="hadoop_exporter.py" pinned="false" current-in-tab="true">
         <entry file="file://$PROJECT_DIR$/hadoop_exporter.py">
           <provider selected="true" editor-type-id="text-editor">
-<<<<<<< HEAD
-            <state relative-caret-position="-34420">
-              <caret line="141" column="49" lean-forward="false" selection-start-line="141" selection-start-column="49" selection-end-line="141" selection-end-column="49" />
-=======
             <state relative-caret-position="-34399">
               <caret line="142" column="50" lean-forward="false" selection-start-line="142" selection-start-column="50" selection-end-line="142" selection-end-column="50" />
->>>>>>> bef7cfe8
               <folding />
             </state>
           </provider>
@@ -397,20 +384,13 @@
   </component>
   <component name="ToolWindowManager">
     <frame x="-8" y="-8" width="1382" height="744" extended-state="6" />
-<<<<<<< HEAD
-=======
     <editor active="true" />
->>>>>>> bef7cfe8
     <layout>
       <window_info id="TODO" active="false" anchor="bottom" auto_hide="false" internal_type="DOCKED" type="DOCKED" visible="false" show_stripe_button="true" weight="0.32881355" sideWeight="0.5" order="6" side_tool="false" content_ui="tabs" />
       <window_info id="Event Log" active="false" anchor="bottom" auto_hide="false" internal_type="DOCKED" type="DOCKED" visible="false" show_stripe_button="true" weight="0.36271188" sideWeight="0.5030441" order="7" side_tool="true" content_ui="tabs" />
       <window_info id="Version Control" active="false" anchor="bottom" auto_hide="false" internal_type="DOCKED" type="DOCKED" visible="false" show_stripe_button="true" weight="0.32881355" sideWeight="0.5" order="7" side_tool="false" content_ui="tabs" />
       <window_info id="Python Console" active="false" anchor="bottom" auto_hide="false" internal_type="DOCKED" type="DOCKED" visible="false" show_stripe_button="true" weight="0.32881355" sideWeight="0.5" order="7" side_tool="false" content_ui="tabs" />
-<<<<<<< HEAD
-      <window_info id="Run" active="false" anchor="bottom" auto_hide="false" internal_type="DOCKED" type="DOCKED" visible="false" show_stripe_button="true" weight="0.2322034" sideWeight="0.49695587" order="2" side_tool="false" content_ui="tabs" />
-=======
       <window_info id="Run" active="false" anchor="bottom" auto_hide="false" internal_type="DOCKED" type="DOCKED" visible="true" show_stripe_button="true" weight="0.2322034" sideWeight="0.49695587" order="2" side_tool="false" content_ui="tabs" />
->>>>>>> bef7cfe8
       <window_info id="Terminal" active="false" anchor="bottom" auto_hide="false" internal_type="DOCKED" type="DOCKED" visible="false" show_stripe_button="true" weight="0.30508474" sideWeight="0.5" order="7" side_tool="false" content_ui="tabs" />
       <window_info id="Project" active="false" anchor="left" auto_hide="false" internal_type="DOCKED" type="DOCKED" visible="true" show_stripe_button="true" weight="0.28767124" sideWeight="0.5" order="0" side_tool="false" content_ui="combo" />
       <window_info id="Database" active="false" anchor="right" auto_hide="false" internal_type="DOCKED" type="DOCKED" visible="false" show_stripe_button="true" weight="0.33" sideWeight="0.5" order="3" side_tool="false" content_ui="tabs" />
@@ -671,17 +651,6 @@
         </state>
       </provider>
     </entry>
-<<<<<<< HEAD
-    <entry file="file://$PROJECT_DIR$/../../virPython27_hadoop/hadoop/Lib/re.py">
-      <provider selected="true" editor-type-id="text-editor">
-        <state relative-caret-position="72">
-          <caret line="154" column="0" lean-forward="false" selection-start-line="154" selection-start-column="0" selection-end-line="154" selection-end-column="0" />
-          <folding />
-        </state>
-      </provider>
-    </entry>
-=======
->>>>>>> bef7cfe8
     <entry file="file://$PROJECT_DIR$/../../virPython27_hadoop/hadoop/Lib/site-packages/consul/std.py">
       <provider selected="true" editor-type-id="text-editor">
         <state relative-caret-position="156">
@@ -853,26 +822,15 @@
     </entry>
     <entry file="file://$PROJECT_DIR$/../../virPython27_hadoop/hadoop/Lib/site-packages/prometheus_client/core.py">
       <provider selected="true" editor-type-id="text-editor">
-<<<<<<< HEAD
-        <state relative-caret-position="380">
-          <caret line="220" column="0" lean-forward="false" selection-start-line="220" selection-start-column="0" selection-end-line="220" selection-end-column="0" />
-          <folding>
-            <marker date="1533871133422" expanded="true" signature="3590:3912" ph="..." />
-          </folding>
-=======
         <state relative-caret-position="72">
           <caret line="48" column="0" lean-forward="false" selection-start-line="48" selection-start-column="0" selection-end-line="48" selection-end-column="0" />
           <folding />
->>>>>>> bef7cfe8
         </state>
       </provider>
     </entry>
     <entry file="file://$PROJECT_DIR$/../../virPython27_hadoop/hadoop/Lib/re.py">
       <provider selected="true" editor-type-id="text-editor">
         <state relative-caret-position="72">
-<<<<<<< HEAD
-          <caret line="48" column="0" lean-forward="false" selection-start-line="48" selection-start-column="0" selection-end-line="48" selection-end-column="0" />
-=======
           <caret line="154" column="0" lean-forward="false" selection-start-line="154" selection-start-column="0" selection-end-line="154" selection-end-column="0" />
           <folding />
         </state>
@@ -882,7 +840,6 @@
       <provider selected="true" editor-type-id="text-editor">
         <state relative-caret-position="0">
           <caret line="0" column="0" lean-forward="false" selection-start-line="0" selection-start-column="0" selection-end-line="0" selection-end-column="0" />
->>>>>>> bef7cfe8
           <folding />
         </state>
       </provider>
@@ -890,11 +847,7 @@
     <entry file="file://$PROJECT_DIR$/config.py">
       <provider selected="true" editor-type-id="text-editor">
         <state relative-caret-position="192">
-<<<<<<< HEAD
-          <caret line="28" column="46" lean-forward="false" selection-start-line="28" selection-start-column="46" selection-end-line="28" selection-end-column="46" />
-=======
           <caret line="32" column="46" lean-forward="false" selection-start-line="32" selection-start-column="46" selection-end-line="32" selection-end-column="46" />
->>>>>>> bef7cfe8
           <folding>
             <element signature="e#43#57#0" expanded="true" />
             <marker date="1534149163573" expanded="true" signature="145:1785" ph="..." />
@@ -906,17 +859,11 @@
     </entry>
     <entry file="file://$PROJECT_DIR$/utils.py">
       <provider selected="true" editor-type-id="text-editor">
-<<<<<<< HEAD
-        <state relative-caret-position="-34420">
-          <caret line="141" column="49" lean-forward="false" selection-start-line="141" selection-start-column="49" selection-end-line="141" selection-end-column="49" />
-          <folding />
-=======
         <state relative-caret-position="380">
           <caret line="220" column="0" lean-forward="false" selection-start-line="220" selection-start-column="0" selection-end-line="220" selection-end-column="0" />
           <folding>
             <marker date="1533871133422" expanded="true" signature="3590:3912" ph="..." />
           </folding>
->>>>>>> bef7cfe8
         </state>
       </provider>
     </entry>
